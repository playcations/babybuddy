--- conflicted
+++ resolved
@@ -116,8 +116,7 @@
 
     def build_attrs(self, base_attrs, extra_attrs=None):
         attrs = super().build_attrs(base_attrs, extra_attrs)
-<<<<<<< HEAD
-        attrs["class"] += " btn-check"
+        attrs["class"] += " btn-check d-none"
         return attrs
 
 
@@ -271,8 +270,4 @@
         context["widget"]["custom_hours"] = formatted_value["custom_hours"]
         context["widget"]["custom_minutes"] = formatted_value["custom_minutes"]
 
-        return context
-=======
-        attrs["class"] += " btn-check d-none"
-        return attrs
->>>>>>> 6ce518f3
+        return context